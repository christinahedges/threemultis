--- conflicted
+++ resolved
@@ -139,13 +139,8 @@
             logs2 = pm.Normal("logs2", mu=np.log(np.var(raw_flux[mask])), sd=4)
 #            pm.Potential("logs2_prior1", tt.switch(logs2 < -3, -np.inf, 0.0))
 
-<<<<<<< HEAD
-            logsigma = pm.Normal("logsigma", mu=np.log(np.std(raw_flux[mask])), sd=10)
-            logrho = pm.Normal("logrho", mu=np.log(30), sd=10)
-=======
             logsigma = pm.Normal("logsigma", mu=np.log(np.std(raw_flux[mask])), sd=4)
             logrho = pm.Normal("logrho", mu=np.log(150), sd=4)
->>>>>>> fd0890a2
             kernel = xo.gp.terms.Matern32Term(log_rho=logrho, log_sigma=logsigma)
             gp = xo.gp.GP(kernel, time[mask], tt.exp(logs2) + raw_flux_err[mask]**2)
 
